--- conflicted
+++ resolved
@@ -2,12 +2,7 @@
 
 use backend::{ffmpeg::{Codec, Encoder}, font::CharacterSize, util::Coordinates};
 use egui::{
-<<<<<<< HEAD
     vec2, Button, CentralPanel, Checkbox, CollapsingHeader, Color32, CursorIcon, Grid, Image, Rect, RichText, ScrollArea, Sense, Slider, Stroke, TextStyle, Ui
-=======
-    vec2, Button, CentralPanel, Checkbox, CollapsingHeader, Color32, CursorIcon, Grid, Image, Rect, RichText,
-    ScrollArea, Sense, Slider, Stroke, Ui, Vec2,
->>>>>>> b2aecde1
 };
 
 use crate::{
@@ -324,13 +319,8 @@
                     let preview_width = ui.available_width();
                     let aspect_ratio = video_info.width as f32 / video_info.height as f32;
                     let preview_height = preview_width / aspect_ratio;
-<<<<<<< HEAD
                     let image = Image::new(handle, vec2(preview_width, preview_height));
                     let rect = ui.add(image.bg_fill(Color32::DARK_GRAY)).rect;
-=======
-                    let image = Image::new(handle).fit_to_exact_size(Vec2::new(preview_width, preview_height));
-                    let rect = ui.add(image.bg_fill(Color32::LIGHT_GRAY)).rect;
->>>>>>> b2aecde1
 
                     if self.osd_preview.mask_edit_mode_enabled {
                         self.draw_grid(ui, ctx, rect);
@@ -414,13 +404,13 @@
 
         for i in 0..=53 {
             let x = top_left.x + i as f32 * cell_width + horizontal_offset;
-            let y_min = image_rect.y_range().min + vertical_offset;
-            let y_max = image_rect.y_range().max + vertical_offset;
+            let y_min = image_rect.y_range().start() + vertical_offset;
+            let y_max = image_rect.y_range().end() + vertical_offset;
             painter.vline(x, y_min..=y_max, line_stroke);
         }
         for i in 0..=20 {
-            let x_min = image_rect.x_range().min + horizontal_offset;
-            let x_max = image_rect.x_range().max + horizontal_offset;
+            let x_min = image_rect.x_range().start() + horizontal_offset;
+            let x_max = image_rect.x_range().end() + horizontal_offset;
             let y = top_left.y + i as f32 * cell_height + vertical_offset;
             painter.hline(x_min..=x_max, y, line_stroke);
         }
