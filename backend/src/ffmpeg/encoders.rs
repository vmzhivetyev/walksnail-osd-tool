--- conflicted
+++ resolved
@@ -28,11 +28,7 @@
     pub codec: Codec,
     pub hardware: bool,
     pub detected: bool,
-<<<<<<< HEAD
-    pub extra_args: Vec<String>
-=======
     pub extra_args: Vec<String>,
->>>>>>> b2aecde1
 }
 
 impl Encoder {
@@ -93,7 +89,6 @@
             #[cfg(target_os = "macos")]
             Encoder::new_with_extra_args(
                 "hevc_videotoolbox", Codec::H265, true, 
-<<<<<<< HEAD
                 &["-tag:v", "hvc1"] // Apple QuickTime player on Mac supports hvc1. It doesn't support hev1 which is the default.
             ),
 
@@ -109,10 +104,6 @@
             Encoder::new_with_extra_args("prores_videotoolbox", Codec::ProRes, true,
                 &["-profile:v", "4", "-pix_fmt", "yuva422p10le", "-alpha_bits", "8", "-vendor", "apl0"]
             ),            
-=======
-                &["-tag:v", "hvc1"] // Apple QuickTime player on Mac only supports hvc1
-            ),
->>>>>>> b2aecde1
         ];
 
         all_encoders
